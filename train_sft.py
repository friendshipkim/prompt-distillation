#!/usr/bin/env python
# coding=utf-8
# Copyright 2023 The HuggingFace Inc. team. All rights reserved.
#
# Licensed under the Apache License, Version 2.0 (the "License");
# you may not use this file except in compliance with the License.
# You may obtain a copy of the License at
#
#     http://www.apache.org/licenses/LICENSE-2.0
#
# Unless required by applicable law or agreed to in writing, software
# distributed under the License is distributed on an "AS IS" BASIS,
# WITHOUT WARRANTIES OR CONDITIONS OF ANY KIND, either express or implied.
# See the License for the specific language governing permissions and
# limitations under the License.
"""
Supervised fine-tuning script for decoder language models.
"""

import logging
import random
import sys

import datasets
import torch
import transformers
from transformers import AutoModelForCausalLM, set_seed

from alignment import (
    DataArguments,
    H4ArgumentParser,
    ModelArguments,
    SFTConfig,
    apply_chat_template,
    decontaminate_humaneval,
    get_checkpoint,
    get_datasets,
    get_kbit_device_map,
    get_peft_config,
    get_quantization_config,
    get_tokenizer,
)
from trl import SFTTrainer, setup_chat_format
from data import DataCollatorForCompletionOnlyLM, process_raw_datasets
from train_configs import SFTDistillConfig
import torch.distributed as dist
from datetime import timedelta

logger = logging.getLogger(__name__)

def main():

    dist.init_process_group(backend='nccl', timeout=timedelta(seconds=360000))

    parser = H4ArgumentParser((ModelArguments, DataArguments, SFTDistillConfig))
    model_args, data_args, training_args = parser.parse()

    # Set seed for reproducibility
    set_seed(training_args.seed)

    ###############
    # Setup logging
    ###############
    logging.basicConfig(
        format="%(asctime)s - %(levelname)s - %(name)s - %(message)s",
        datefmt="%Y-%m-%d %H:%M:%S",
        handlers=[logging.StreamHandler(sys.stdout)],
    )
    log_level = training_args.get_process_log_level()
    logger.setLevel(log_level)
    datasets.utils.logging.set_verbosity(log_level)
    transformers.utils.logging.set_verbosity(log_level)
    transformers.utils.logging.enable_default_handler()
    transformers.utils.logging.enable_explicit_format()

    # Log on each process a small summary
    logger.warning(
        f"Process rank: {training_args.local_rank}, device: {training_args.device}, n_gpu: {training_args.n_gpu}"
        + f" distributed training: {bool(training_args.local_rank != -1)}, 16-bits training: {training_args.fp16}"
    )
    logger.info(f"Model parameters {model_args}")
    logger.info(f"Data parameters {data_args}")
    logger.info(f"Training/evaluation parameters {training_args}")

    # Check for last checkpoint
    last_checkpoint = get_checkpoint(training_args)
    if last_checkpoint is not None and training_args.resume_from_checkpoint is None:
        logger.info(f"Checkpoint detected, resuming training at {last_checkpoint=}.")

    ###############
    # Load datasets
    ###############
    raw_datasets = get_datasets(
        data_args,
        splits=data_args.dataset_splits,
        configs=data_args.dataset_configs,
        columns_to_keep=["messages", "chosen", "rejected", "prompt", "completion", "label"],
    )
    logger.info(
        f"Training on the following datasets and their proportions: {[split + ' : ' + str(dset.num_rows) for split, dset in raw_datasets.items()]}"
    )

    ################
    # Load tokenizer
    ################
    tokenizer = get_tokenizer(model_args, data_args)
    tokenizer.model_max_length = training_args.max_seq_length

    #######################
    # Load pretrained model
    #######################
    logger.info("*** Load pretrained model ***")
    torch_dtype = (
        model_args.torch_dtype if model_args.torch_dtype in ["auto", None] else getattr(torch, model_args.torch_dtype)
    )
    quantization_config = get_quantization_config(model_args)

    model_kwargs = dict(
        revision=model_args.model_revision,
        trust_remote_code=model_args.trust_remote_code,
        attn_implementation=model_args.attn_implementation,
        torch_dtype=torch_dtype,
        use_cache=False if training_args.gradient_checkpointing else True,
        device_map=get_kbit_device_map() if quantization_config is not None else None,
        quantization_config=quantization_config,
    )

    model = model_args.model_name_or_path
    # For ChatML we need to add special tokens and resize the embedding layer
    if "<|im_start|>" in tokenizer.chat_template and "gemma-tokenizer-chatml" not in tokenizer.name_or_path:
        model = AutoModelForCausalLM.from_pretrained(model_args.model_name_or_path, **model_kwargs)
        model, tokenizer = setup_chat_format(model, tokenizer)
        model_kwargs = None

    # preprocess the datasets
    raw_datasets = process_raw_datasets(
        raw_datasets,
        tokenizer,
        data_args.preprocessing_num_workers,
        training_args.pre_filter_max_seq_length,
        data_args.auto_insert_empty_system_msg
    )
    train_dataset = raw_datasets["train"]
    eval_dataset = raw_datasets["test"]

    with training_args.main_process_first(desc="Log a few random samples from the processed training set"):
        for index in random.sample(range(len(raw_datasets["train"])), 3):
            logger.info(f"Sample {index} of the processed training set:\n\n{raw_datasets['train'][index]['text']}")

    ########################
    # Initialize the Trainer
    ########################
    # for baseline
    # response_template = "\n<|assistant|>\n"
<<<<<<< HEAD
    response_template = [27, 91, 78191, 91, 397]
=======
    response_template = [198, 27, 91, 78191, 91]
>>>>>>> 8bc82575
    collator = DataCollatorForCompletionOnlyLM(tokenizer, response_template)
    trainer = SFTTrainer(
        model=model,
        model_init_kwargs=model_kwargs,
        args=training_args,
        train_dataset=train_dataset,
        eval_dataset=eval_dataset,
        dataset_text_field="text",
        max_seq_length=training_args.max_seq_length,
        tokenizer=tokenizer,
        packing=False,
        peft_config=get_peft_config(model_args),
        dataset_kwargs=training_args.dataset_kwargs,
        data_collator=collator,
        dataset_num_proc=data_args.preprocessing_num_workers,
    )

    ###############
    # Training loop
    ###############
    logger.info("*** Train ***")
    checkpoint = None
    if training_args.resume_from_checkpoint is not None:
        checkpoint = training_args.resume_from_checkpoint
    elif last_checkpoint is not None:
        checkpoint = last_checkpoint
    train_result = trainer.train(resume_from_checkpoint=checkpoint)
    metrics = train_result.metrics
    metrics["train_samples"] = len(train_dataset)
    trainer.log_metrics("train", metrics)
    trainer.save_metrics("train", metrics)
    trainer.save_state()

    ##################################
    # Save model and create model card
    ##################################
    logger.info("*** Save model ***")
    trainer.save_model(training_args.output_dir)
    logger.info(f"Model saved to {training_args.output_dir}")

    # Save everything else on main process
    kwargs = {
        "finetuned_from": model_args.model_name_or_path,
        "dataset": list(data_args.dataset_mixer.keys()),
        "dataset_tags": list(data_args.dataset_mixer.keys()),
        "tags": ["alignment-handbook"],
    }
    if trainer.accelerator.is_main_process:
        trainer.create_model_card(**kwargs)
        # Restore k,v cache for fast inference
        trainer.model.config.use_cache = True
        trainer.model.config.save_pretrained(training_args.output_dir)

    ##########
    # Evaluate
    ##########
    if training_args.do_eval:
        logger.info("*** Evaluate ***")
        metrics = trainer.evaluate()
        metrics["eval_samples"] = len(eval_dataset)
        trainer.log_metrics("eval", metrics)
        trainer.save_metrics("eval", metrics)

    if training_args.push_to_hub is True:
        logger.info("Pushing to hub...")
        trainer.push_to_hub(**kwargs)

    logger.info("*** Training complete ***")


if __name__ == "__main__":
    main()<|MERGE_RESOLUTION|>--- conflicted
+++ resolved
@@ -152,11 +152,7 @@
     ########################
     # for baseline
     # response_template = "\n<|assistant|>\n"
-<<<<<<< HEAD
     response_template = [27, 91, 78191, 91, 397]
-=======
-    response_template = [198, 27, 91, 78191, 91]
->>>>>>> 8bc82575
     collator = DataCollatorForCompletionOnlyLM(tokenizer, response_template)
     trainer = SFTTrainer(
         model=model,
